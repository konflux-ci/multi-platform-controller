module github.com/konflux-ci/multi-platform-controller

go 1.24.0

toolchain go1.24.6

require (
	github.com/IBM-Cloud/power-go-client v1.11.0
	github.com/IBM/go-sdk-core/v5 v5.21.0
	github.com/IBM/vpc-go-sdk v0.50.0
	github.com/aws/aws-sdk-go-v2 v1.38.1
	github.com/aws/aws-sdk-go-v2/config v1.31.2
	github.com/aws/aws-sdk-go-v2/service/ec2 v1.245.2
	github.com/go-logr/logr v1.4.2
	github.com/go-logr/stdr v1.2.2
	github.com/google/uuid v1.6.0
	github.com/onsi/ginkgo/v2 v2.23.3
	github.com/onsi/gomega v1.37.0
	github.com/pkg/errors v0.9.1
	github.com/prometheus/client_golang v1.22.0
	github.com/prometheus/client_model v0.6.1
	github.com/tektoncd/pipeline v0.62.0
	go.uber.org/zap v1.27.0
	golang.org/x/crypto v0.36.0
	k8s.io/api v0.33.4
	k8s.io/apiextensions-apiserver v0.33.4
	k8s.io/apimachinery v0.33.4
	k8s.io/cli-runtime v0.33.4
	k8s.io/client-go v0.33.4
	k8s.io/code-generator v0.33.4
	k8s.io/klog/v2 v2.130.1
	k8s.io/utils v0.0.0-20250321185631-1f6e0b77f77e
	knative.dev/pkg v0.0.0-20240416145024-0f34a8815650
	sigs.k8s.io/controller-runtime v0.19.4
)

require (
	cel.dev/expr v0.19.1 // indirect
	contrib.go.opencensus.io/exporter/ocagent v0.7.1-0.20200907061046-05415f1de66d // indirect
	contrib.go.opencensus.io/exporter/prometheus v0.4.2 // indirect
	github.com/Azure/go-ansiterm v0.0.0-20230124172434-306776ec8161 // indirect
	github.com/antlr4-go/antlr/v4 v4.13.0 // indirect
	github.com/asaskevich/govalidator v0.0.0-20230301143203-a9d515a09cc2 // indirect
	github.com/aws/aws-sdk-go-v2/credentials v1.18.6 // indirect
	github.com/aws/aws-sdk-go-v2/feature/ec2/imds v1.18.4 // indirect
	github.com/aws/aws-sdk-go-v2/internal/configsources v1.4.4 // indirect
	github.com/aws/aws-sdk-go-v2/internal/endpoints/v2 v2.7.4 // indirect
	github.com/aws/aws-sdk-go-v2/internal/ini v1.8.3 // indirect
	github.com/aws/aws-sdk-go-v2/service/internal/accept-encoding v1.13.0 // indirect
	github.com/aws/aws-sdk-go-v2/service/internal/presigned-url v1.13.4 // indirect
	github.com/aws/aws-sdk-go-v2/service/sso v1.28.2 // indirect
	github.com/aws/aws-sdk-go-v2/service/ssooidc v1.33.2 // indirect
	github.com/aws/aws-sdk-go-v2/service/sts v1.38.0 // indirect
	github.com/aws/smithy-go v1.22.5 // indirect
	github.com/beorn7/perks v1.0.1 // indirect
	github.com/blang/semver/v4 v4.0.0 // indirect
	github.com/blendle/zapdriver v1.3.1 // indirect
	github.com/cenkalti/backoff/v4 v4.3.0 // indirect
	github.com/census-instrumentation/opencensus-proto v0.4.1 // indirect
	github.com/cespare/xxhash/v2 v2.3.0 // indirect
	github.com/davecgh/go-spew v1.1.2-0.20180830191138-d8f796af33cc // indirect
	github.com/emicklei/go-restful/v3 v3.11.0 // indirect
	github.com/evanphx/json-patch v5.6.0+incompatible // indirect
	github.com/evanphx/json-patch/v5 v5.9.0 // indirect
	github.com/felixge/httpsnoop v1.0.4 // indirect
	github.com/fsnotify/fsnotify v1.7.0 // indirect
	github.com/fxamacker/cbor/v2 v2.7.0 // indirect
	github.com/gabriel-vasile/mimetype v1.4.8 // indirect
	github.com/go-kit/log v0.2.1 // indirect
	github.com/go-logfmt/logfmt v0.6.0 // indirect
	github.com/go-logr/zapr v1.3.0 // indirect
	github.com/go-openapi/analysis v0.21.5 // indirect
	github.com/go-openapi/errors v0.22.0 // indirect
	github.com/go-openapi/jsonpointer v0.21.0 // indirect
	github.com/go-openapi/jsonreference v0.20.3 // indirect
	github.com/go-openapi/loads v0.21.3 // indirect
	github.com/go-openapi/spec v0.20.12 // indirect
	github.com/go-openapi/strfmt v0.23.0 // indirect
	github.com/go-openapi/swag v0.23.0 // indirect
	github.com/go-openapi/validate v0.22.4 // indirect
	github.com/go-playground/locales v0.14.1 // indirect
	github.com/go-playground/universal-translator v0.18.1 // indirect
	github.com/go-playground/validator/v10 v10.26.0 // indirect
	github.com/go-task/slim-sprig/v3 v3.0.0 // indirect
	github.com/gogo/protobuf v1.3.2 // indirect
	github.com/golang/groupcache v0.0.0-20210331224755-41bb18bfe9da // indirect
	github.com/golang/protobuf v1.5.4 // indirect
	github.com/google/cel-go v0.23.2 // indirect
	github.com/google/gnostic-models v0.6.9 // indirect
	github.com/google/go-cmp v0.7.0 // indirect
	github.com/google/pprof v0.0.0-20241210010833-40e02aabc2ad // indirect
	github.com/grpc-ecosystem/grpc-gateway/v2 v2.24.0 // indirect
	github.com/hashicorp/go-cleanhttp v0.5.2 // indirect
	github.com/hashicorp/go-retryablehttp v0.7.7 // indirect
	github.com/inconshreveable/mousetrap v1.1.0 // indirect
	github.com/josharian/intern v1.0.0 // indirect
	github.com/json-iterator/go v1.1.12 // indirect
	github.com/leodido/go-urn v1.4.0 // indirect
	github.com/liggitt/tabwriter v0.0.0-20181228230101-89fcab3d43de // indirect
	github.com/mailru/easyjson v0.7.7 // indirect
	github.com/mitchellh/mapstructure v1.5.0 // indirect
	github.com/moby/term v0.5.0 // indirect
	github.com/modern-go/concurrent v0.0.0-20180306012644-bacd9c7ef1dd // indirect
	github.com/modern-go/reflect2 v1.0.2 // indirect
	github.com/munnerz/goautoneg v0.0.0-20191010083416-a7dc8b61c822 // indirect
	github.com/oklog/ulid v1.3.1 // indirect
	github.com/prometheus/common v0.62.0 // indirect
	github.com/prometheus/procfs v0.15.1 // indirect
	github.com/prometheus/statsd_exporter v0.22.7 // indirect
	github.com/spf13/cobra v1.8.1 // indirect
	github.com/spf13/pflag v1.0.5 // indirect
	github.com/stoewer/go-strcase v1.3.0 // indirect
	github.com/x448/float16 v0.8.4 // indirect
	go.mongodb.org/mongo-driver v1.17.2 // indirect
	go.opencensus.io v0.24.0 // indirect
	go.opentelemetry.io/auto/sdk v1.1.0 // indirect
	go.opentelemetry.io/contrib/instrumentation/net/http/otelhttp v0.58.0 // indirect
	go.opentelemetry.io/otel v1.34.0 // indirect
	go.opentelemetry.io/otel/exporters/otlp/otlptrace v1.33.0 // indirect
	go.opentelemetry.io/otel/exporters/otlp/otlptrace/otlptracegrpc v1.33.0 // indirect
	go.opentelemetry.io/otel/metric v1.34.0 // indirect
	go.opentelemetry.io/otel/sdk v1.34.0 // indirect
	go.opentelemetry.io/otel/trace v1.34.0 // indirect
	go.opentelemetry.io/proto/otlp v1.4.0 // indirect
	go.uber.org/multierr v1.11.0 // indirect
	golang.org/x/exp v0.0.0-20240719175910-8a7402abbf56 // indirect
	golang.org/x/mod v0.23.0 // indirect
	golang.org/x/net v0.38.0 // indirect
<<<<<<< HEAD
	golang.org/x/oauth2 v0.25.0 // indirect
=======
	golang.org/x/oauth2 v0.27.0 // indirect
>>>>>>> 98ad60af
	golang.org/x/sync v0.12.0 // indirect
	golang.org/x/sys v0.31.0 // indirect
	golang.org/x/term v0.30.0 // indirect
	golang.org/x/text v0.23.0 // indirect
	golang.org/x/time v0.9.0 // indirect
	golang.org/x/tools v0.30.0 // indirect
	gomodules.xyz/jsonpatch/v2 v2.4.0 // indirect
	google.golang.org/api v0.181.0 // indirect
	google.golang.org/genproto/googleapis/api v0.0.0-20250804133106-a7a43d27e69b // indirect
	google.golang.org/genproto/googleapis/rpc v0.0.0-20250728155136-f173205681a0 // indirect
	google.golang.org/grpc v1.71.0 // indirect
	google.golang.org/protobuf v1.36.6 // indirect
	gopkg.in/evanphx/json-patch.v4 v4.12.0 // indirect
	gopkg.in/inf.v0 v0.9.1 // indirect
	gopkg.in/yaml.v2 v2.4.0 // indirect
	gopkg.in/yaml.v3 v3.0.1 // indirect
	k8s.io/apiserver v0.33.4 // indirect
	k8s.io/component-base v0.33.4 // indirect
	k8s.io/gengo/v2 v2.0.0-20250207200755-1244d31929d7 // indirect
	k8s.io/kube-openapi v0.0.0-20250318190949-c8a335a9a2ff // indirect
	sigs.k8s.io/apiserver-network-proxy/konnectivity-client v0.31.2 // indirect
	sigs.k8s.io/json v0.0.0-20241010143419-9aa6b5e7a4b3 // indirect
	sigs.k8s.io/randfill v1.0.0 // indirect
	sigs.k8s.io/structured-merge-diff/v4 v4.6.0 // indirect
	sigs.k8s.io/yaml v1.4.0 // indirect
)<|MERGE_RESOLUTION|>--- conflicted
+++ resolved
@@ -126,11 +126,7 @@
 	golang.org/x/exp v0.0.0-20240719175910-8a7402abbf56 // indirect
 	golang.org/x/mod v0.23.0 // indirect
 	golang.org/x/net v0.38.0 // indirect
-<<<<<<< HEAD
-	golang.org/x/oauth2 v0.25.0 // indirect
-=======
 	golang.org/x/oauth2 v0.27.0 // indirect
->>>>>>> 98ad60af
 	golang.org/x/sync v0.12.0 // indirect
 	golang.org/x/sys v0.31.0 // indirect
 	golang.org/x/term v0.30.0 // indirect
