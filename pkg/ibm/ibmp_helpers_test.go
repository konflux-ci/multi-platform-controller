package ibm

import (
	. "github.com/onsi/ginkgo/v2"
	. "github.com/onsi/gomega"

	"github.com/IBM-Cloud/power-go-client/power/models"
	"github.com/go-logr/logr"
)

var _ = Describe("IBM Power Cloud Helper Functions", func() {

	Describe("doesInstanceHaveTaskRun helper function tests", func() {
		var instance *models.PVMInstance

		BeforeEach(func() {
			instance = &models.PVMInstance{
				PvmInstanceID: ptr("id"),
			}
		})
		DescribeTable("Determine if a VM instance is linked to a non-existing TaskRun",
<<<<<<< HEAD
			func(log logr.Logger, userTags models.Tags, existingTaskRuns map[string][]string, expectedResult bool) {
				ibmp := IBMPowerDynamicConfig{}
				instance.UserTags = userTags
				Expect(ibmp.doesInstanceHaveTaskRun(log, instance, existingTaskRuns)).Should(Equal(expectedResult))
			},
			Entry("no user tags", logr.Discard(),
				models.Tags{},
				map[string][]string{}, false),
			Entry("no existing TaskRuns", logr.Discard(),
				models.Tags{"test-namespace:test-task"},
				map[string][]string{}, false),
			Entry("no valid TaskRun ID", logr.Discard(),
				models.Tags{"a", "b", "c"},
				map[string][]string{}, false),
			Entry("non-existing TaskRun ID", logr.Discard(),
				models.Tags{"test-namespace:test-task"},
				map[string][]string{"namespace": {"task"}}, false),
			Entry("existing TaskRun ID", logr.Discard(),
=======
			func(userTags models.Tags, existingTaskRuns map[string][]string, expectedResult bool) {
				ibmp := IBMPowerDynamicConfig{}
				instance.UserTags = userTags
				Expect(ibmp.doesInstanceHaveTaskRun(logr.Discard(), instance, existingTaskRuns)).
					Should(Equal(expectedResult))
			},
			Entry("no user tags",
				models.Tags{},
				map[string][]string{}, false),
			Entry("no existing TaskRuns",
				models.Tags{"test-namespace:test-task"},
				map[string][]string{}, false),
			Entry("no valid TaskRun ID",
				models.Tags{"a", "b", "c"},
				map[string][]string{}, false),
			Entry("non-existing TaskRun ID",
				models.Tags{"test-namespace:test-task"},
				map[string][]string{"namespace": {"task"}}, false),
			Entry("existing TaskRun ID",
>>>>>>> 9838dbfa
				models.Tags{"test-namespace:test-task"},
				map[string][]string{"test-namespace": {"test-task"}},
				true,
			),
		)
	})

	// A unit test for retrieveInstanceIp. For now only tests the logic paths for retrieving an IP address from
	// PVMInstanceNetwork's ExternalIP or IPAddress, as it is currently written:
	// 	1. Verifying that a VM's first network is the one chosen to check for IP addresses.
	// 	2. Verifying that is an ExternalIP exists, it is the one returned.
	// 	3. Verifying that if an ExternalIP does not exist but an IPAddress does, the IPAddress is the one returned.
	// 	4. Verifying that if the slice of models.PVMInstanceNetwork retrieveInstanceIP gets does not contain any networks
	//     or if the first network in the slice has no ExternalIP or IPAddress, the correct return behavior occurs
	//     (including the error message containing the correct reason for the error)
	Describe("retrieveInstanceIp helper function tests", func() {

		When("an IP address should be found", func() {
			var (
				mockNetworkWithExternalIP = &models.PVMInstanceNetwork{
					ExternalIP: "1.2.3.4",
					IPAddress:  "10.0.0.1",
				}
				mockNetworkWithOnlyInternalIP = &models.PVMInstanceNetwork{
					IPAddress: "10.0.0.2",
				}
			)

			DescribeTable("it returns the correct IP address",
				func(instanceID string, networks []*models.PVMInstanceNetwork, expectedIP string) {
<<<<<<< HEAD
					ip, err := retrieveInstanceIp(instanceID, networks)
					Expect(err).Should(BeNil())
					Expect(ip).Should(Equal(expectedIP))
=======
					Expect(retrieveInstanceIp(instanceID, networks)).
						Should(Equal(expectedIP))
>>>>>>> 9838dbfa
				},
				Entry("when an external IP exists, it is preferred",
					"vm-with-external-ip",
					[]*models.PVMInstanceNetwork{mockNetworkWithExternalIP},
					"1.2.3.4",
				),
				Entry("when only an internal IP exists, it is used as a fallback",
					"vm-with-internal-ip",
					[]*models.PVMInstanceNetwork{mockNetworkWithOnlyInternalIP},
					"10.0.0.2",
				),
				Entry("when multiple networks exist, it only uses the first one",
					"vm-with-multiple-networks-with-ips",
					[]*models.PVMInstanceNetwork{mockNetworkWithExternalIP, mockNetworkWithOnlyInternalIP},
					"1.2.3.4",
				),
			)
		})

		When("an IP is missing and an error is expected", func() {
			var mockNetworkWithNoIPs = &models.PVMInstanceNetwork{
				Href:        "https://cloud.ibm.com/v1/moshe_kipod",
				NetworkName: "koko_hazamar",
			}

			DescribeTable("it returns an accurately descriptive error",
				func(instanceID string, networks []*models.PVMInstanceNetwork, expectedErrorSubstring string) {
					ip, err := retrieveInstanceIp(instanceID, networks)
					Expect(ip).Should(BeEmpty())
					Expect(err).Should(HaveOccurred())
					Expect(err.Error()).Should(ContainSubstring(expectedErrorSubstring))
				},
				Entry("when the network slice is empty",
					"vm-with-no-ip",
					[]*models.PVMInstanceNetwork{},
					"no networks found",
				),
				Entry("when the network slice is nil",
					"vm-with-no-ip",
					nil,
					"no networks found",
				),
				Entry("when the network slice has no IP fields",
					"vm-with-no-ip",
					[]*models.PVMInstanceNetwork{mockNetworkWithNoIPs},
					"no IP address found",
				),
			)
		})
	})
})<|MERGE_RESOLUTION|>--- conflicted
+++ resolved
@@ -19,26 +19,6 @@
 			}
 		})
 		DescribeTable("Determine if a VM instance is linked to a non-existing TaskRun",
-<<<<<<< HEAD
-			func(log logr.Logger, userTags models.Tags, existingTaskRuns map[string][]string, expectedResult bool) {
-				ibmp := IBMPowerDynamicConfig{}
-				instance.UserTags = userTags
-				Expect(ibmp.doesInstanceHaveTaskRun(log, instance, existingTaskRuns)).Should(Equal(expectedResult))
-			},
-			Entry("no user tags", logr.Discard(),
-				models.Tags{},
-				map[string][]string{}, false),
-			Entry("no existing TaskRuns", logr.Discard(),
-				models.Tags{"test-namespace:test-task"},
-				map[string][]string{}, false),
-			Entry("no valid TaskRun ID", logr.Discard(),
-				models.Tags{"a", "b", "c"},
-				map[string][]string{}, false),
-			Entry("non-existing TaskRun ID", logr.Discard(),
-				models.Tags{"test-namespace:test-task"},
-				map[string][]string{"namespace": {"task"}}, false),
-			Entry("existing TaskRun ID", logr.Discard(),
-=======
 			func(userTags models.Tags, existingTaskRuns map[string][]string, expectedResult bool) {
 				ibmp := IBMPowerDynamicConfig{}
 				instance.UserTags = userTags
@@ -58,7 +38,6 @@
 				models.Tags{"test-namespace:test-task"},
 				map[string][]string{"namespace": {"task"}}, false),
 			Entry("existing TaskRun ID",
->>>>>>> 9838dbfa
 				models.Tags{"test-namespace:test-task"},
 				map[string][]string{"test-namespace": {"test-task"}},
 				true,
@@ -89,14 +68,8 @@
 
 			DescribeTable("it returns the correct IP address",
 				func(instanceID string, networks []*models.PVMInstanceNetwork, expectedIP string) {
-<<<<<<< HEAD
-					ip, err := retrieveInstanceIp(instanceID, networks)
-					Expect(err).Should(BeNil())
-					Expect(ip).Should(Equal(expectedIP))
-=======
 					Expect(retrieveInstanceIp(instanceID, networks)).
 						Should(Equal(expectedIP))
->>>>>>> 9838dbfa
 				},
 				Entry("when an external IP exists, it is preferred",
 					"vm-with-external-ip",
