--- conflicted
+++ resolved
@@ -522,7 +522,6 @@
 	Describe("Test No Host Config", func() {
 		var client runtimeclient.Client
 		var reconciler *ReconcileTaskRun
-<<<<<<< HEAD
 
 		BeforeEach(func() {
 			client, reconciler = setupClientAndReconciler([]runtimeclient.Object{})
@@ -531,16 +530,6 @@
 			Expect(err).ToNot(HaveOccurred())
 			tr := getUserTaskRun(GinkgoT(), client, "test")
 
-=======
-
-		BeforeEach(func() {
-			client, reconciler = setupClientAndReconciler([]runtimeclient.Object{})
-			createUserTaskRun(GinkgoT(), client, "test", "linux/arm64")
-			_, err := reconciler.Reconcile(context.Background(), reconcile.Request{NamespacedName: types.NamespacedName{Namespace: userNamespace, Name: "test"}})
-			Expect(err).ToNot(HaveOccurred())
-			tr := getUserTaskRun(GinkgoT(), client, "test")
-
->>>>>>> 5c5a3b6a
 			secret := getSecret(client, tr)
 			Expect(secret.Data["error"]).ToNot(BeEmpty())
 		})
@@ -556,7 +545,6 @@
 			_, err := reconciler.Reconcile(context.Background(), reconcile.Request{NamespacedName: types.NamespacedName{Namespace: userNamespace, Name: "test"}})
 			Expect(err).To(HaveOccurred())
 			tr := getUserTaskRun(GinkgoT(), client, "test")
-<<<<<<< HEAD
 
 			secret := getSecret(client, tr)
 			Expect(secret.Data["error"]).ToNot(BeEmpty())
@@ -564,15 +552,6 @@
 	})
 })
 
-=======
-
-			secret := getSecret(client, tr)
-			Expect(secret.Data["error"]).ToNot(BeEmpty())
-		})
-	})
-})
-
->>>>>>> 5c5a3b6a
 func runSuccessfulProvision(provision *pipelinev1.TaskRun, g GinkgoTInterface, client runtimeclient.Client, tr *pipelinev1.TaskRun, reconciler *ReconcileTaskRun) {
 	provision.Status.CompletionTime = &metav1.Time{Time: time.Now().Add(time.Hour * -2)}
 	provision.Status.SetCondition(&apis.Condition{
