--- conflicted
+++ resolved
@@ -723,28 +723,11 @@
 		return existing, nil
 	}
 
-<<<<<<< HEAD
 	// Parse and validate the entire configuration using the new function
 	validatedConfig, err := ParseAndValidate(ctx, r.client, cm.Data, r.operatorNamespace)
 	if err != nil {
 		log.Error(err, "failed to parse and validate host configuration", "configData", cm.Data, "targetPlatform", targetPlatform)
 		return nil, fmt.Errorf("failed to parse host configuration: %w", err)
-=======
-	var additionalInstanceTags map[string]string
-	if val, ok := cm.Data[AdditionalInstanceTags]; !ok {
-		additionalInstanceTags = map[string]string{}
-	} else {
-		additionalTagsArray := strings.Split(val, ",")
-		additionalInstanceTags = make(map[string]string, len(additionalTagsArray))
-		for _, tag := range additionalTagsArray {
-			parts := strings.Split(tag, "=")
-			if len(parts) >= 2 {
-				additionalInstanceTags[parts[0]] = parts[1]
-			} else {
-				log.Error(errors.New("invalid tag format"), "tag must be key=value", "tag", tag)
-			}
-		}
->>>>>>> c049ae53
 	}
 
 	// Check for local platforms first
@@ -754,94 +737,20 @@
 		}
 	}
 
-<<<<<<< HEAD
 	// Check for dynamic platforms
 	if dynamicConfig, exists := validatedConfig.DynamicPlatforms[targetPlatform]; exists {
 		platformConfigName := strings.ReplaceAll(targetPlatform, "/", "-")
 		allocfunc := r.cloudProviders[dynamicConfig.Type]
 		if allocfunc == nil {
 			return nil, errors2.New("unknown dynamic provisioning type " + dynamicConfig.Type)
-=======
-	dynamic := cm.Data[DynamicPlatforms]
-	if dynamic != "" {
-		for _, platform := range strings.Split(dynamic, ",") {
-			platformConfigName := strings.ReplaceAll(platform, "/", "-")
-			if platform == targetPlatform {
-				typeName := cm.Data["dynamic."+platformConfigName+".type"]
-				allocfunc := r.cloudProviders[typeName]
-				if allocfunc == nil {
-					return nil, errors2.New("unknown dynamic provisioning type " + typeName)
-				}
-				maxInstances, err := strconv.Atoi(cm.Data["dynamic."+platformConfigName+".max-instances"])
-				if err != nil {
-					return nil, err
-				}
-				instanceTag := cm.Data["dynamic."+platformConfigName+".instance-tag"]
-				if instanceTag == "" {
-					instanceTag = cm.Data[DefaultInstanceTag]
-				}
-				timeoutSeconds := cm.Data["dynamic."+platformConfigName+".allocation-timeout"]
-				timeout := int64(600) //default to 10 minutes
-				if timeoutSeconds != "" {
-					timeoutInt, err := strconv.Atoi(timeoutSeconds)
-					if err != nil {
-						log.Error(err, "unable to parse allocation timeout")
-					} else {
-						timeout = int64(timeoutInt)
-					}
-				}
-				ret := DynamicResolver{
-					CloudProvider:          allocfunc(platformConfigName, cm.Data, r.operatorNamespace),
-					sshSecret:              cm.Data["dynamic."+platformConfigName+".ssh-secret"],
-					platform:               platform,
-					maxInstances:           maxInstances,
-					instanceTag:            instanceTag,
-					timeout:                timeout,
-					sudoCommands:           cm.Data["dynamic."+platformConfigName+".sudo-commands"],
-					additionalInstanceTags: additionalInstanceTags,
-					eventRecorder:          r.eventRecorder,
-				}
-				r.platformConfig[targetPlatform] = ret
-				err = mpcmetrics.RegisterPlatformMetrics(ctx, targetPlatform, maxInstances)
-				if err != nil {
-					return nil, err
-				}
-				return ret, nil
-			}
->>>>>>> c049ae53
-		}
-
-<<<<<<< HEAD
+		}
+
 		instanceTag := dynamicConfig.InstanceTag
 		if instanceTag == "" {
 			instanceTag = validatedConfig.DefaultInstanceTag
 		}
 
 		timeout := dynamicConfig.AllocationTimeout
-=======
-	dynamicPool := cm.Data[DynamicPoolPlatforms]
-	if dynamicPool != "" {
-		for _, platform := range strings.Split(dynamicPool, ",") {
-			platformConfigName := strings.ReplaceAll(platform, "/", "-")
-			if platform == targetPlatform {
-				typeName := cm.Data["dynamic."+platformConfigName+".type"]
-				allocfunc := r.cloudProviders[typeName]
-				if allocfunc == nil {
-					return nil, errors2.New("unknown dynamic provisioning type " + typeName)
-				}
-				maxInstances, err := strconv.Atoi(cm.Data["dynamic."+platformConfigName+".max-instances"])
-				if err != nil {
-					return nil, err
-				}
-				concurrency, err := strconv.Atoi(cm.Data["dynamic."+platformConfigName+".concurrency"])
-				if err != nil {
-					return nil, err
-				}
-				maxAge, err := strconv.Atoi(cm.Data["dynamic."+platformConfigName+".max-age"]) // Minutes
-				if err != nil {
-					return nil, err
-				}
->>>>>>> c049ae53
 
 		ret := DynamicResolver{
 			CloudProvider:          allocfunc(platformConfigName, cm.Data, r.operatorNamespace),
@@ -890,10 +799,7 @@
 		if err != nil {
 			return nil, err
 		}
-<<<<<<< HEAD
 		return ret, nil
-=======
->>>>>>> c049ae53
 	}
 
 	// Check for static platforms - build HostPool for static hosts
