--- conflicted
+++ resolved
@@ -315,21 +315,12 @@
       - build-image-index
       taskRef:
         params:
-<<<<<<< HEAD
           - name: name
             value: sast-shell-check
           - name: bundle
             value: quay.io/konflux-ci/tekton-catalog/task-sast-shell-check:0.1@sha256:188a4f6a582ac43d4de46c3998ded3c2a8ee237fb0604d90559a3b6e0aa62b0f
           - name: kind
             value: task
-=======
-        - name: name
-          value: sast-shell-check
-        - name: bundle
-          value: quay.io/konflux-ci/tekton-catalog/task-sast-shell-check:0.1@sha256:1b3d68c33a92dfc3da3975581cae80c99c8d1995cab519ae98c6331b5677ded0
-        - name: kind
-          value: task
->>>>>>> e9fe286f
         resolver: bundles
       when:
       - input: $(params.skip-checks)
@@ -347,21 +338,12 @@
       - build-image-index
       taskRef:
         params:
-<<<<<<< HEAD
           - name: name
             value: sast-unicode-check
           - name: bundle
             value: quay.io/konflux-ci/tekton-catalog/task-sast-unicode-check:0.2@sha256:e4a5215b45b1886a185a9db8ab392f8440c2b0848f76d719885637cf8d2628ed
           - name: kind
             value: task
-=======
-        - name: name
-          value: sast-unicode-check
-        - name: bundle
-          value: quay.io/konflux-ci/tekton-catalog/task-sast-unicode-check:0.1@sha256:b1a9af196a79baa75632ef494eb6db987f57e870d882d47f5b495e1441c01e3b
-        - name: kind
-          value: task
->>>>>>> e9fe286f
         resolver: bundles
       when:
       - input: $(params.skip-checks)
