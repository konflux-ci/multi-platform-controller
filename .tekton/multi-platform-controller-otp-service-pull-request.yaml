--- conflicted
+++ resolved
@@ -151,11 +151,7 @@
         - name: name
           value: git-clone-oci-ta
         - name: bundle
-<<<<<<< HEAD
           value: quay.io/konflux-ci/tekton-catalog/task-git-clone:0.1@sha256:20045cfa05edecc1a1c17d9cafb5371a1d6cd5a0a467653fe79917d4ea56cb9c
-=======
-          value: quay.io/konflux-ci/tekton-catalog/task-git-clone-oci-ta:0.1@sha256:f21c34e50500edc84e4889d85fd71a80d79182b16c044adc7f5ecda021c6dfc7
->>>>>>> 05bd1c88
         - name: kind
           value: task
         resolver: bundles
@@ -382,11 +378,7 @@
         - name: name
           value: sast-snyk-check-oci-ta
         - name: bundle
-<<<<<<< HEAD
           value: quay.io/konflux-ci/tekton-catalog/task-sast-snyk-check:0.4@sha256:b487b08bd617d28adb47ee7c217b148b26b22bf906775b9f0ae7055acd042416
-=======
-          value: quay.io/konflux-ci/tekton-catalog/task-sast-snyk-check-oci-ta:0.4@sha256:181d63c126e3119a9d57b8feed4eb66a875b5208c3e90724c22758e65dca8733
->>>>>>> 05bd1c88
         - name: kind
           value: task
         resolver: bundles
