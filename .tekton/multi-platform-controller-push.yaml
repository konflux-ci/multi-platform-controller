apiVersion: tekton.dev/v1
kind: PipelineRun
metadata:
  annotations:
    build.appstudio.openshift.io/repo: https://github.com/konflux-ci/multi-platform-controller?rev={{revision}}
    build.appstudio.redhat.com/commit_sha: '{{revision}}'
    build.appstudio.redhat.com/target_branch: '{{target_branch}}'
    pipelinesascode.tekton.dev/max-keep-runs: "3"
    pipelinesascode.tekton.dev/on-cel-expression: event == "push" && target_branch
      == "main"
  creationTimestamp: null
  labels:
    appstudio.openshift.io/application: multi-platform-controller
    appstudio.openshift.io/component: multi-platform-controller
    pipelines.appstudio.openshift.io/type: build
  name: multi-platform-controller-on-push
  namespace: rhtap-build-tenant
spec:
  params:
<<<<<<< HEAD
  - name: git-url
    value: '{{source_url}}'
  - name: revision
    value: '{{revision}}'
  - name: output-image
    value: quay.io/redhat-user-workloads/rhtap-build-tenant/multi-platform-controller/multi-platform-controller:{{revision}}
  - name: dockerfile
    value: Dockerfile
=======
    - name: dockerfile
      value: Dockerfile
    - name: git-url
      value: '{{repo_url}}'
    - name: output-image
      value: quay.io/redhat-user-workloads/rhtap-build-tenant/multi-arch-controller/multi-arch-controller:{{revision}}
    - name: path-context
      value: .
    - name: revision
      value: '{{revision}}'
    - name: infra-deployment-update-script
      value: |
        sed -i -E 's/[0-9a-f]{40}/{{ revision }}/g' components/multi-platform-controller/base/kustomization.yaml
        sed -i -E 's/[0-9a-f]{40}/{{ revision }}/g' components/multi-platform-controller/staging/kustomization.yaml
        sed -i -E 's/[0-9a-f]{40}/{{ revision }}/g' components/multi-platform-controller/production/kustomization.yaml
>>>>>>> 1e78432b
  pipelineSpec:
    finally:
      - name: show-sbom
        params:
          - name: IMAGE_URL
            value: $(tasks.build-container.results.IMAGE_URL)
        taskRef:
          params:
            - name: name
              value: show-sbom
            - name: bundle
              value: quay.io/redhat-appstudio-tekton-catalog/task-show-sbom:0.1@sha256:1f90faefa39c2e4965793c1d8321e7d5d99a6c941276a9094a4e0d483a598fca
            - name: kind
              value: task
          resolver: bundles
      - name: show-summary
        params:
<<<<<<< HEAD
        - name: name
          value: show-sbom
        - name: bundle
          value: quay.io/konflux-ci/tekton-catalog/task-show-sbom:0.1@sha256:69edfd6862a1837e21325146c1c52acda29838d8eead837a74ed40e91d54cb97
        - name: kind
          value: task
        resolver: bundles
    - name: show-summary
      params:
      - name: pipelinerun-name
        value: $(context.pipelineRun.name)
      - name: git-url
        value: $(tasks.clone-repository.results.url)?rev=$(tasks.clone-repository.results.commit)
      - name: image-url
        value: $(params.output-image)
      - name: build-task-status
        value: $(tasks.build-container.status)
      taskRef:
        params:
        - name: name
          value: summary
        - name: bundle
          value: quay.io/konflux-ci/tekton-catalog/task-summary:0.2@sha256:4b0563bcb5a070b9f7a783bfb831941d4fe5fa42bbb732a63c63f8f7936d4467
        - name: kind
          value: task
        resolver: bundles
      workspaces:
      - name: workspace
        workspace: workspace
    params:
    - description: Source Repository URL
      name: git-url
      type: string
    - default: ""
      description: Revision of the Source Repository
      name: revision
      type: string
    - description: Fully Qualified Output Image
      name: output-image
      type: string
    - default: .
      description: Path to the source code of an application's component from where
        to build image.
      name: path-context
      type: string
    - default: Dockerfile
      description: Path to the Dockerfile inside the context specified by parameter
        path-context
      name: dockerfile
      type: string
    - default: "false"
      description: Force rebuild image
      name: rebuild
      type: string
    - default: "false"
      description: Skip checks against built image
      name: skip-checks
      type: string
    - default: "false"
      description: Execute the build with network isolation
      name: hermetic
      type: string
    - default: ""
      description: Build dependencies to be prefetched by Cachi2
      name: prefetch-input
      type: string
    - default: "false"
      description: Java build
      name: java
      type: string
    - default: ""
      description: Image tag expiration time, time values could be something like
        1h, 2d, 3w for hours, days, and weeks, respectively.
      name: image-expires-after
    - default: "false"
      description: Build a source image.
      name: build-source-image
      type: string
    - default: []
      description: Array of --build-arg values ("arg=value" strings) for buildah
      name: build-args
      type: array
    - default: ""
      description: Path to a file with build arguments for buildah, see https://www.mankier.com/1/buildah-build#--build-arg-file
      name: build-args-file
      type: string
=======
          - name: pipelinerun-name
            value: $(context.pipelineRun.name)
          - name: git-url
            value: $(tasks.clone-repository.results.url)?rev=$(tasks.clone-repository.results.commit)
          - name: image-url
            value: $(params.output-image)
          - name: build-task-status
            value: $(tasks.build-container.status)
        taskRef:
          params:
            - name: name
              value: summary
            - name: bundle
              value: quay.io/redhat-appstudio-tekton-catalog/task-summary:0.2@sha256:bdf58a8a6bf10482fff841ce6c78c54e87d306bc6aae9515821c436d26daff35
            - name: kind
              value: task
          resolver: bundles
      - name: infra-deployments-mr
        taskRef:
          params:
            - name: name
              value: update-infra-deployments
            - name: bundle
              value: quay.io/redhat-appstudio-tekton-catalog/task-update-infra-deployments:0.1@sha256:e7c86bded402215305a08ae1a44c4907d455147f67637122b981701be4b1c72e
            - name: kind
              value: task
          resolver: bundles
        when:
          - input: $(params.infra-deployment-update-script)
            operator: notin
            values: [ "" ]
          - input: $(tasks.status)
            operator: notin
            values: [ "Failed" ]
        params:
          - name: ORIGIN_REPO
            value: $(params.git-url)
          - name: REVISION
            value: $(params.revision)
          - name: SCRIPT
            value: $(params.infra-deployment-update-script)

    params:
      - description: Source Repository URL
        name: git-url
        type: string
      - default: ""
        description: Revision of the Source Repository
        name: revision
        type: string
      - description: Fully Qualified Output Image
        name: output-image
        type: string
      - default: .
        description: The path to your source code
        name: path-context
        type: string
      - default: Dockerfile
        description: Path to the Dockerfile
        name: dockerfile
        type: string
      - default: "false"
        description: Force rebuild image
        name: rebuild
        type: string
      - default: "false"
        description: Skip checks against built image
        name: skip-checks
        type: string
      - default: "true"
        description: Skip optional checks, set false if you want to run optional checks
        name: skip-optional
        type: string
      - default: "false"
        description: Execute the build with network isolation
        name: hermetic
        type: string
      - default: ""
        description: Build dependencies to be prefetched by Cachi2
        name: prefetch-input
        type: string
      - default: "false"
        description: Java build
        name: java
        type: string
      - default: ""
        description: Image tag expiration time, time values could be something like
          1h, 2d, 3w for hours, days, and weeks, respectively.
        name: image-expires-after
>>>>>>> 1e78432b
    results:
      - description: ""
        name: IMAGE_URL
        value: $(tasks.build-container.results.IMAGE_URL)
      - description: ""
        name: IMAGE_DIGEST
        value: $(tasks.build-container.results.IMAGE_DIGEST)
      - description: ""
        name: CHAINS-GIT_URL
        value: $(tasks.clone-repository.results.url)
      - description: ""
        name: CHAINS-GIT_COMMIT
        value: $(tasks.clone-repository.results.commit)
      - description: ""
        name: JAVA_COMMUNITY_DEPENDENCIES
        value: $(tasks.build-container.results.JAVA_COMMUNITY_DEPENDENCIES)
    tasks:
<<<<<<< HEAD
    - name: init
      params:
      - name: image-url
        value: $(params.output-image)
      - name: rebuild
        value: $(params.rebuild)
      - name: skip-checks
        value: $(params.skip-checks)
      taskRef:
        params:
        - name: name
          value: init
        - name: bundle
          value: quay.io/konflux-ci/tekton-catalog/task-init:0.2@sha256:83b7df553a736def52dd47bca2a3614c8fa2c88d112d691a4834289cf8c2abf5
        - name: kind
          value: task
        resolver: bundles
    - name: clone-repository
      params:
      - name: url
        value: $(params.git-url)
      - name: revision
        value: $(params.revision)
      runAfter:
      - init
      taskRef:
        params:
        - name: name
          value: git-clone
        - name: bundle
          value: quay.io/konflux-ci/tekton-catalog/task-git-clone:0.1@sha256:d5883ad208f2080a6e0225377c05941e29b46bddfbfa0f74f618ca365b0687da
        - name: kind
          value: task
        resolver: bundles
      when:
      - input: $(tasks.init.results.build)
        operator: in
        values:
        - "true"
      workspaces:
      - name: output
        workspace: workspace
      - name: basic-auth
        workspace: git-auth
    - name: prefetch-dependencies
      params:
      - name: input
        value: $(params.prefetch-input)
      runAfter:
      - clone-repository
      taskRef:
        params:
        - name: name
          value: prefetch-dependencies
        - name: bundle
          value: quay.io/konflux-ci/tekton-catalog/task-prefetch-dependencies:0.1@sha256:c22f2537b73add9b9cef0c1ac92187abb8d265756eaa1e6e568a4f4215720cc3
        - name: kind
          value: task
        resolver: bundles
      when:
      - input: $(params.prefetch-input)
        operator: notin
        values:
        - ""
      workspaces:
      - name: source
        workspace: workspace
      - name: git-basic-auth
        workspace: git-auth
    - name: build-container
      params:
      - name: IMAGE
        value: $(params.output-image)
      - name: DOCKERFILE
        value: $(params.dockerfile)
      - name: CONTEXT
        value: $(params.path-context)
      - name: HERMETIC
        value: $(params.hermetic)
      - name: PREFETCH_INPUT
        value: $(params.prefetch-input)
      - name: IMAGE_EXPIRES_AFTER
        value: $(params.image-expires-after)
      - name: COMMIT_SHA
        value: $(tasks.clone-repository.results.commit)
      - name: BUILD_ARGS
        value:
        - $(params.build-args[*])
      - name: BUILD_ARGS_FILE
        value: $(params.build-args-file)
      runAfter:
      - prefetch-dependencies
      taskRef:
        params:
        - name: name
          value: buildah
        - name: bundle
          value: quay.io/konflux-ci/tekton-catalog/task-buildah:0.1@sha256:0cb9100452e9640adbda75a6e23d2cc9c76d2408cbcf3183543b2a7582e39f02
        - name: kind
          value: task
        resolver: bundles
      when:
      - input: $(tasks.init.results.build)
        operator: in
        values:
        - "true"
      workspaces:
      - name: source
        workspace: workspace
    - name: build-source-image
      params:
      - name: BINARY_IMAGE
        value: $(params.output-image)
      - name: BASE_IMAGES
        value: $(tasks.build-container.results.BASE_IMAGES_DIGESTS)
      runAfter:
      - build-container
      taskRef:
        params:
        - name: name
          value: source-build
        - name: bundle
          value: quay.io/konflux-ci/tekton-catalog/task-source-build:0.1@sha256:eacb3f49a4fefc112e5d68f67f9418584e1f942e33b027aaf80612d7eff332d0
        - name: kind
          value: task
        resolver: bundles
      when:
      - input: $(tasks.init.results.build)
        operator: in
        values:
        - "true"
      - input: $(params.build-source-image)
        operator: in
        values:
        - "true"
      workspaces:
      - name: workspace
        workspace: workspace
    - name: deprecated-base-image-check
      params:
      - name: BASE_IMAGES_DIGESTS
        value: $(tasks.build-container.results.BASE_IMAGES_DIGESTS)
      - name: IMAGE_URL
        value: $(tasks.build-container.results.IMAGE_URL)
      - name: IMAGE_DIGEST
        value: $(tasks.build-container.results.IMAGE_DIGEST)
      runAfter:
      - build-container
      taskRef:
        params:
        - name: name
          value: deprecated-image-check
        - name: bundle
          value: quay.io/konflux-ci/tekton-catalog/task-deprecated-image-check:0.4@sha256:9d33c7dbb67c8d6580959792cb395790c3bde1ad877d120c9fd62161fc0452a7
        - name: kind
          value: task
        resolver: bundles
      when:
      - input: $(params.skip-checks)
        operator: in
        values:
        - "false"
    - name: clair-scan
      params:
      - name: image-digest
        value: $(tasks.build-container.results.IMAGE_DIGEST)
      - name: image-url
        value: $(tasks.build-container.results.IMAGE_URL)
      runAfter:
      - build-container
      taskRef:
        params:
        - name: name
          value: clair-scan
        - name: bundle
          value: quay.io/konflux-ci/tekton-catalog/task-clair-scan:0.1@sha256:eed371ce8d1473e31a0befaa60134dedce47debe9527df0932f7fdea6a0c73b9
        - name: kind
          value: task
        resolver: bundles
      when:
      - input: $(params.skip-checks)
        operator: in
        values:
        - "false"
    - name: ecosystem-cert-preflight-checks
      params:
      - name: image-url
        value: $(tasks.build-container.results.IMAGE_URL)
      runAfter:
      - build-container
      taskRef:
        params:
        - name: name
          value: ecosystem-cert-preflight-checks
        - name: bundle
          value: quay.io/konflux-ci/tekton-catalog/task-ecosystem-cert-preflight-checks:0.1@sha256:d56dc78e0699771ef6960eef1618b8068bd1b32557a8eed118453b0316772d7d
        - name: kind
          value: task
        resolver: bundles
      when:
      - input: $(params.skip-checks)
        operator: in
        values:
        - "false"
    - name: sast-snyk-check
      runAfter:
      - clone-repository
      taskRef:
        params:
        - name: name
          value: sast-snyk-check
        - name: bundle
          value: quay.io/konflux-ci/tekton-catalog/task-sast-snyk-check:0.1@sha256:30b59fff49f73b8b4aa2e622ad095970674b2fd46924f12d26e32ca39443ba8e
        - name: kind
          value: task
        resolver: bundles
      when:
      - input: $(params.skip-checks)
        operator: in
        values:
        - "false"
      workspaces:
      - name: workspace
        workspace: workspace
    - name: clamav-scan
      params:
      - name: image-digest
        value: $(tasks.build-container.results.IMAGE_DIGEST)
      - name: image-url
        value: $(tasks.build-container.results.IMAGE_URL)
      runAfter:
      - build-container
      taskRef:
        params:
        - name: name
          value: clamav-scan
        - name: bundle
          value: quay.io/konflux-ci/tekton-catalog/task-clamav-scan:0.1@sha256:ee0a3a13bc62b4f5cbd3d6adbe351bb414bf4d3b0d8d8d1829878103cfbe2656
        - name: kind
          value: task
        resolver: bundles
      when:
      - input: $(params.skip-checks)
        operator: in
        values:
        - "false"
    - name: sbom-json-check
      params:
      - name: IMAGE_URL
        value: $(tasks.build-container.results.IMAGE_URL)
      - name: IMAGE_DIGEST
        value: $(tasks.build-container.results.IMAGE_DIGEST)
      runAfter:
      - build-container
      taskRef:
        params:
        - name: name
          value: sbom-json-check
        - name: bundle
          value: quay.io/konflux-ci/tekton-catalog/task-sbom-json-check:0.1@sha256:5e0f1de336f7ba7c2e15729787d77074911a5fb659419afc9f1cd461ef194625
        - name: kind
          value: task
        resolver: bundles
      when:
      - input: $(params.skip-checks)
        operator: in
        values:
        - "false"
    - name: apply-tags
      params:
      - name: IMAGE
        value: $(tasks.build-container.results.IMAGE_URL)
      runAfter:
      - build-container
      taskRef:
        params:
        - name: name
          value: apply-tags
        - name: bundle
          value: quay.io/konflux-ci/tekton-catalog/task-apply-tags:0.1@sha256:175162b0a1c55e911d0d25ddef97e90932b5043f0b523cf83ed4824363840d74
        - name: kind
          value: task
        resolver: bundles
=======
      - name: init
        params:
          - name: image-url
            value: $(params.output-image)
          - name: rebuild
            value: $(params.rebuild)
          - name: skip-checks
            value: $(params.skip-checks)
          - name: skip-optional
            value: $(params.skip-optional)
          - name: pipelinerun-name
            value: $(context.pipelineRun.name)
          - name: pipelinerun-uid
            value: $(context.pipelineRun.uid)
        taskRef:
          params:
            - name: name
              value: init
            - name: bundle
              value: quay.io/redhat-appstudio-tekton-catalog/task-init:0.2@sha256:99674c6fbedcb153945ea37729c951e86314746cfc2dbeeecef6ce8b60229383
            - name: kind
              value: task
          resolver: bundles
      - name: clone-repository
        params:
          - name: url
            value: $(params.git-url)
          - name: revision
            value: $(params.revision)
        runAfter:
          - init
        taskRef:
          params:
            - name: name
              value: git-clone
            - name: bundle
              value: quay.io/redhat-appstudio-tekton-catalog/task-git-clone:0.1@sha256:30709df067659a407968154fd39e99763823d8ecfc6b5cd00a55b68818ec94ba
            - name: kind
              value: task
          resolver: bundles
        when:
          - input: $(tasks.init.results.build)
            operator: in
            values:
              - "true"
        workspaces:
          - name: output
            workspace: workspace
          - name: basic-auth
            workspace: git-auth
      - name: prefetch-dependencies
        params:
          - name: input
            value: $(params.prefetch-input)
        runAfter:
          - clone-repository
        taskRef:
          params:
            - name: name
              value: prefetch-dependencies
            - name: bundle
              value: quay.io/redhat-appstudio-tekton-catalog/task-prefetch-dependencies:0.1@sha256:76d4c97336234dd673cd3f5115c3d2558cb5ad3d2021a15da38988326b7f1c4a
            - name: kind
              value: task
          resolver: bundles
        when:
          - input: $(params.hermetic)
            operator: in
            values:
              - "true"
        workspaces:
          - name: source
            workspace: workspace
      - name: build-container
        params:
          - name: IMAGE
            value: $(params.output-image)
          - name: DOCKERFILE
            value: $(params.dockerfile)
          - name: CONTEXT
            value: $(params.path-context)
          - name: HERMETIC
            value: $(params.hermetic)
          - name: PREFETCH_INPUT
            value: $(params.prefetch-input)
          - name: IMAGE_EXPIRES_AFTER
            value: $(params.image-expires-after)
          - name: COMMIT_SHA
            value: $(tasks.clone-repository.results.commit)
        runAfter:
          - prefetch-dependencies
        taskRef:
          params:
            - name: name
              value: buildah
            - name: bundle
              value: quay.io/redhat-appstudio-tekton-catalog/task-buildah:0.1@sha256:d5cdd56dcaf45db5a9111321a15d40bcf1996327f70ba9612c8978b98e56fc1e
            - name: kind
              value: task
          resolver: bundles
        when:
          - input: $(tasks.init.results.build)
            operator: in
            values:
              - "true"
        workspaces:
          - name: source
            workspace: workspace
      - name: inspect-image
        params:
          - name: IMAGE_URL
            value: $(tasks.build-container.results.IMAGE_URL)
          - name: IMAGE_DIGEST
            value: $(tasks.build-container.results.IMAGE_DIGEST)
        runAfter:
          - build-container
        taskRef:
          params:
            - name: name
              value: inspect-image
            - name: bundle
              value: quay.io/redhat-appstudio-tekton-catalog/task-inspect-image:0.1@sha256:268632262685fe84400c9b346fe589f96b1930321334660d234037fc25f97806
            - name: kind
              value: task
          resolver: bundles
        when:
          - input: $(params.skip-checks)
            operator: in
            values:
              - "false"
        workspaces:
          - name: source
            workspace: workspace
      - name: deprecated-base-image-check
        params:
          - name: BASE_IMAGES_DIGESTS
            value: $(tasks.build-container.results.BASE_IMAGES_DIGESTS)
        taskRef:
          params:
            - name: name
              value: deprecated-image-check
            - name: bundle
              value: quay.io/redhat-appstudio-tekton-catalog/task-deprecated-image-check:0.3@sha256:ae1fcb32b1aeac846e1a41019b2e735b9c25c27752496f17744d869860c80ff1
            - name: kind
              value: task
          resolver: bundles
        when:
          - input: $(params.skip-checks)
            operator: in
            values:
              - "false"
      - name: clair-scan
        params:
          - name: image-digest
            value: $(tasks.build-container.results.IMAGE_DIGEST)
          - name: image-url
            value: $(tasks.build-container.results.IMAGE_URL)
        runAfter:
          - build-container
        taskRef:
          params:
            - name: name
              value: clair-scan
            - name: bundle
              value: quay.io/redhat-appstudio-tekton-catalog/task-clair-scan:0.1@sha256:1455df3ae446fd2205e6e3457310acbf2eb9754e08f1ee9e43520fd76689c495
            - name: kind
              value: task
          resolver: bundles
        when:
          - input: $(params.skip-checks)
            operator: in
            values:
              - "false"
      - name: sast-snyk-check
        runAfter:
          - clone-repository
        taskRef:
          params:
            - name: name
              value: sast-snyk-check
            - name: bundle
              value: quay.io/redhat-appstudio-tekton-catalog/task-sast-snyk-check:0.1@sha256:fa722fdf4b82e5e856a2a43227262762c40070746d97c2b36c130870802ed0e3
            - name: kind
              value: task
          resolver: bundles
        when:
          - input: $(params.skip-checks)
            operator: in
            values:
              - "false"
        workspaces:
          - name: workspace
            workspace: workspace
      - name: clamav-scan
        params:
          - name: image-digest
            value: $(tasks.build-container.results.IMAGE_DIGEST)
          - name: image-url
            value: $(tasks.build-container.results.IMAGE_URL)
        runAfter:
          - build-container
        taskRef:
          params:
            - name: name
              value: clamav-scan
            - name: bundle
              value: quay.io/redhat-appstudio-tekton-catalog/task-clamav-scan:0.1@sha256:fbdd8b4ca9235f73d630d5a71c71d1042bbe7971eefba081dea827b6ee489c19
            - name: kind
              value: task
          resolver: bundles
        when:
          - input: $(params.skip-checks)
            operator: in
            values:
              - "false"
      - name: sbom-json-check
        params:
          - name: IMAGE_URL
            value: $(tasks.build-container.results.IMAGE_URL)
          - name: IMAGE_DIGEST
            value: $(tasks.build-container.results.IMAGE_DIGEST)
        runAfter:
          - build-container
        taskRef:
          params:
            - name: name
              value: sbom-json-check
            - name: bundle
              value: quay.io/redhat-appstudio-tekton-catalog/task-sbom-json-check:0.1@sha256:83441b9688d6921c832e7424c446fdfd4e62ee844dfe4000b97fa2f1726ecd42
            - name: kind
              value: task
          resolver: bundles
        when:
          - input: $(params.skip-checks)
            operator: in
            values:
              - "false"
>>>>>>> 1e78432b
    workspaces:
      - name: workspace
      - name: git-auth
        optional: true
  workspaces:
    - name: workspace
      volumeClaimTemplate:
        metadata:
          creationTimestamp: null
        spec:
          accessModes:
            - ReadWriteOnce
          resources:
            requests:
              storage: 1Gi
        status: {}
    - name: git-auth
<<<<<<< HEAD
      optional: true
  taskRunTemplate: {}
  workspaces:
  - name: workspace
    volumeClaimTemplate:
      metadata:
        creationTimestamp: null
      spec:
        accessModes:
        - ReadWriteOnce
        resources:
          requests:
            storage: 1Gi
      status: {}
  - name: git-auth
    secret:
      secretName: '{{ git_auth_secret }}'
=======
      secret:
        secretName: '{{ git_auth_secret }}'
>>>>>>> 1e78432b
status: {}<|MERGE_RESOLUTION|>--- conflicted
+++ resolved
@@ -17,7 +17,6 @@
   namespace: rhtap-build-tenant
 spec:
   params:
-<<<<<<< HEAD
   - name: git-url
     value: '{{source_url}}'
   - name: revision
@@ -26,23 +25,6 @@
     value: quay.io/redhat-user-workloads/rhtap-build-tenant/multi-platform-controller/multi-platform-controller:{{revision}}
   - name: dockerfile
     value: Dockerfile
-=======
-    - name: dockerfile
-      value: Dockerfile
-    - name: git-url
-      value: '{{repo_url}}'
-    - name: output-image
-      value: quay.io/redhat-user-workloads/rhtap-build-tenant/multi-arch-controller/multi-arch-controller:{{revision}}
-    - name: path-context
-      value: .
-    - name: revision
-      value: '{{revision}}'
-    - name: infra-deployment-update-script
-      value: |
-        sed -i -E 's/[0-9a-f]{40}/{{ revision }}/g' components/multi-platform-controller/base/kustomization.yaml
-        sed -i -E 's/[0-9a-f]{40}/{{ revision }}/g' components/multi-platform-controller/staging/kustomization.yaml
-        sed -i -E 's/[0-9a-f]{40}/{{ revision }}/g' components/multi-platform-controller/production/kustomization.yaml
->>>>>>> 1e78432b
   pipelineSpec:
     finally:
       - name: show-sbom
@@ -60,7 +42,6 @@
           resolver: bundles
       - name: show-summary
         params:
-<<<<<<< HEAD
         - name: name
           value: show-sbom
         - name: bundle
@@ -147,97 +128,6 @@
       description: Path to a file with build arguments for buildah, see https://www.mankier.com/1/buildah-build#--build-arg-file
       name: build-args-file
       type: string
-=======
-          - name: pipelinerun-name
-            value: $(context.pipelineRun.name)
-          - name: git-url
-            value: $(tasks.clone-repository.results.url)?rev=$(tasks.clone-repository.results.commit)
-          - name: image-url
-            value: $(params.output-image)
-          - name: build-task-status
-            value: $(tasks.build-container.status)
-        taskRef:
-          params:
-            - name: name
-              value: summary
-            - name: bundle
-              value: quay.io/redhat-appstudio-tekton-catalog/task-summary:0.2@sha256:bdf58a8a6bf10482fff841ce6c78c54e87d306bc6aae9515821c436d26daff35
-            - name: kind
-              value: task
-          resolver: bundles
-      - name: infra-deployments-mr
-        taskRef:
-          params:
-            - name: name
-              value: update-infra-deployments
-            - name: bundle
-              value: quay.io/redhat-appstudio-tekton-catalog/task-update-infra-deployments:0.1@sha256:e7c86bded402215305a08ae1a44c4907d455147f67637122b981701be4b1c72e
-            - name: kind
-              value: task
-          resolver: bundles
-        when:
-          - input: $(params.infra-deployment-update-script)
-            operator: notin
-            values: [ "" ]
-          - input: $(tasks.status)
-            operator: notin
-            values: [ "Failed" ]
-        params:
-          - name: ORIGIN_REPO
-            value: $(params.git-url)
-          - name: REVISION
-            value: $(params.revision)
-          - name: SCRIPT
-            value: $(params.infra-deployment-update-script)
-
-    params:
-      - description: Source Repository URL
-        name: git-url
-        type: string
-      - default: ""
-        description: Revision of the Source Repository
-        name: revision
-        type: string
-      - description: Fully Qualified Output Image
-        name: output-image
-        type: string
-      - default: .
-        description: The path to your source code
-        name: path-context
-        type: string
-      - default: Dockerfile
-        description: Path to the Dockerfile
-        name: dockerfile
-        type: string
-      - default: "false"
-        description: Force rebuild image
-        name: rebuild
-        type: string
-      - default: "false"
-        description: Skip checks against built image
-        name: skip-checks
-        type: string
-      - default: "true"
-        description: Skip optional checks, set false if you want to run optional checks
-        name: skip-optional
-        type: string
-      - default: "false"
-        description: Execute the build with network isolation
-        name: hermetic
-        type: string
-      - default: ""
-        description: Build dependencies to be prefetched by Cachi2
-        name: prefetch-input
-        type: string
-      - default: "false"
-        description: Java build
-        name: java
-        type: string
-      - default: ""
-        description: Image tag expiration time, time values could be something like
-          1h, 2d, 3w for hours, days, and weeks, respectively.
-        name: image-expires-after
->>>>>>> 1e78432b
     results:
       - description: ""
         name: IMAGE_URL
@@ -255,7 +145,6 @@
         name: JAVA_COMMUNITY_DEPENDENCIES
         value: $(tasks.build-container.results.JAVA_COMMUNITY_DEPENDENCIES)
     tasks:
-<<<<<<< HEAD
     - name: init
       params:
       - name: image-url
@@ -539,245 +428,6 @@
         - name: kind
           value: task
         resolver: bundles
-=======
-      - name: init
-        params:
-          - name: image-url
-            value: $(params.output-image)
-          - name: rebuild
-            value: $(params.rebuild)
-          - name: skip-checks
-            value: $(params.skip-checks)
-          - name: skip-optional
-            value: $(params.skip-optional)
-          - name: pipelinerun-name
-            value: $(context.pipelineRun.name)
-          - name: pipelinerun-uid
-            value: $(context.pipelineRun.uid)
-        taskRef:
-          params:
-            - name: name
-              value: init
-            - name: bundle
-              value: quay.io/redhat-appstudio-tekton-catalog/task-init:0.2@sha256:99674c6fbedcb153945ea37729c951e86314746cfc2dbeeecef6ce8b60229383
-            - name: kind
-              value: task
-          resolver: bundles
-      - name: clone-repository
-        params:
-          - name: url
-            value: $(params.git-url)
-          - name: revision
-            value: $(params.revision)
-        runAfter:
-          - init
-        taskRef:
-          params:
-            - name: name
-              value: git-clone
-            - name: bundle
-              value: quay.io/redhat-appstudio-tekton-catalog/task-git-clone:0.1@sha256:30709df067659a407968154fd39e99763823d8ecfc6b5cd00a55b68818ec94ba
-            - name: kind
-              value: task
-          resolver: bundles
-        when:
-          - input: $(tasks.init.results.build)
-            operator: in
-            values:
-              - "true"
-        workspaces:
-          - name: output
-            workspace: workspace
-          - name: basic-auth
-            workspace: git-auth
-      - name: prefetch-dependencies
-        params:
-          - name: input
-            value: $(params.prefetch-input)
-        runAfter:
-          - clone-repository
-        taskRef:
-          params:
-            - name: name
-              value: prefetch-dependencies
-            - name: bundle
-              value: quay.io/redhat-appstudio-tekton-catalog/task-prefetch-dependencies:0.1@sha256:76d4c97336234dd673cd3f5115c3d2558cb5ad3d2021a15da38988326b7f1c4a
-            - name: kind
-              value: task
-          resolver: bundles
-        when:
-          - input: $(params.hermetic)
-            operator: in
-            values:
-              - "true"
-        workspaces:
-          - name: source
-            workspace: workspace
-      - name: build-container
-        params:
-          - name: IMAGE
-            value: $(params.output-image)
-          - name: DOCKERFILE
-            value: $(params.dockerfile)
-          - name: CONTEXT
-            value: $(params.path-context)
-          - name: HERMETIC
-            value: $(params.hermetic)
-          - name: PREFETCH_INPUT
-            value: $(params.prefetch-input)
-          - name: IMAGE_EXPIRES_AFTER
-            value: $(params.image-expires-after)
-          - name: COMMIT_SHA
-            value: $(tasks.clone-repository.results.commit)
-        runAfter:
-          - prefetch-dependencies
-        taskRef:
-          params:
-            - name: name
-              value: buildah
-            - name: bundle
-              value: quay.io/redhat-appstudio-tekton-catalog/task-buildah:0.1@sha256:d5cdd56dcaf45db5a9111321a15d40bcf1996327f70ba9612c8978b98e56fc1e
-            - name: kind
-              value: task
-          resolver: bundles
-        when:
-          - input: $(tasks.init.results.build)
-            operator: in
-            values:
-              - "true"
-        workspaces:
-          - name: source
-            workspace: workspace
-      - name: inspect-image
-        params:
-          - name: IMAGE_URL
-            value: $(tasks.build-container.results.IMAGE_URL)
-          - name: IMAGE_DIGEST
-            value: $(tasks.build-container.results.IMAGE_DIGEST)
-        runAfter:
-          - build-container
-        taskRef:
-          params:
-            - name: name
-              value: inspect-image
-            - name: bundle
-              value: quay.io/redhat-appstudio-tekton-catalog/task-inspect-image:0.1@sha256:268632262685fe84400c9b346fe589f96b1930321334660d234037fc25f97806
-            - name: kind
-              value: task
-          resolver: bundles
-        when:
-          - input: $(params.skip-checks)
-            operator: in
-            values:
-              - "false"
-        workspaces:
-          - name: source
-            workspace: workspace
-      - name: deprecated-base-image-check
-        params:
-          - name: BASE_IMAGES_DIGESTS
-            value: $(tasks.build-container.results.BASE_IMAGES_DIGESTS)
-        taskRef:
-          params:
-            - name: name
-              value: deprecated-image-check
-            - name: bundle
-              value: quay.io/redhat-appstudio-tekton-catalog/task-deprecated-image-check:0.3@sha256:ae1fcb32b1aeac846e1a41019b2e735b9c25c27752496f17744d869860c80ff1
-            - name: kind
-              value: task
-          resolver: bundles
-        when:
-          - input: $(params.skip-checks)
-            operator: in
-            values:
-              - "false"
-      - name: clair-scan
-        params:
-          - name: image-digest
-            value: $(tasks.build-container.results.IMAGE_DIGEST)
-          - name: image-url
-            value: $(tasks.build-container.results.IMAGE_URL)
-        runAfter:
-          - build-container
-        taskRef:
-          params:
-            - name: name
-              value: clair-scan
-            - name: bundle
-              value: quay.io/redhat-appstudio-tekton-catalog/task-clair-scan:0.1@sha256:1455df3ae446fd2205e6e3457310acbf2eb9754e08f1ee9e43520fd76689c495
-            - name: kind
-              value: task
-          resolver: bundles
-        when:
-          - input: $(params.skip-checks)
-            operator: in
-            values:
-              - "false"
-      - name: sast-snyk-check
-        runAfter:
-          - clone-repository
-        taskRef:
-          params:
-            - name: name
-              value: sast-snyk-check
-            - name: bundle
-              value: quay.io/redhat-appstudio-tekton-catalog/task-sast-snyk-check:0.1@sha256:fa722fdf4b82e5e856a2a43227262762c40070746d97c2b36c130870802ed0e3
-            - name: kind
-              value: task
-          resolver: bundles
-        when:
-          - input: $(params.skip-checks)
-            operator: in
-            values:
-              - "false"
-        workspaces:
-          - name: workspace
-            workspace: workspace
-      - name: clamav-scan
-        params:
-          - name: image-digest
-            value: $(tasks.build-container.results.IMAGE_DIGEST)
-          - name: image-url
-            value: $(tasks.build-container.results.IMAGE_URL)
-        runAfter:
-          - build-container
-        taskRef:
-          params:
-            - name: name
-              value: clamav-scan
-            - name: bundle
-              value: quay.io/redhat-appstudio-tekton-catalog/task-clamav-scan:0.1@sha256:fbdd8b4ca9235f73d630d5a71c71d1042bbe7971eefba081dea827b6ee489c19
-            - name: kind
-              value: task
-          resolver: bundles
-        when:
-          - input: $(params.skip-checks)
-            operator: in
-            values:
-              - "false"
-      - name: sbom-json-check
-        params:
-          - name: IMAGE_URL
-            value: $(tasks.build-container.results.IMAGE_URL)
-          - name: IMAGE_DIGEST
-            value: $(tasks.build-container.results.IMAGE_DIGEST)
-        runAfter:
-          - build-container
-        taskRef:
-          params:
-            - name: name
-              value: sbom-json-check
-            - name: bundle
-              value: quay.io/redhat-appstudio-tekton-catalog/task-sbom-json-check:0.1@sha256:83441b9688d6921c832e7424c446fdfd4e62ee844dfe4000b97fa2f1726ecd42
-            - name: kind
-              value: task
-          resolver: bundles
-        when:
-          - input: $(params.skip-checks)
-            operator: in
-            values:
-              - "false"
->>>>>>> 1e78432b
     workspaces:
       - name: workspace
       - name: git-auth
@@ -795,7 +445,6 @@
               storage: 1Gi
         status: {}
     - name: git-auth
-<<<<<<< HEAD
       optional: true
   taskRunTemplate: {}
   workspaces:
@@ -813,8 +462,4 @@
   - name: git-auth
     secret:
       secretName: '{{ git_auth_secret }}'
-=======
-      secret:
-        secretName: '{{ git_auth_secret }}'
->>>>>>> 1e78432b
 status: {}